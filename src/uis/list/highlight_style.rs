use std::fmt;
use strum::EnumMessage;

use crate::prelude::*;
use strum::Display;

#[derive(Default, Display, Debug, PartialEq, Hash)]
pub enum HighlightSymbol {
    #[strum(serialize = "->")]
    #[default]
    SingleArrow,
    #[strum(serialize = "=>")]
    DoubleArrow,
    #[strum(serialize = "✓")]
    Checkmark,
    #[strum(serialize = "*")]
    Asterisk,
    Custom(String),
}

impl HighlightSymbol {
    pub fn len(&self) -> usize {
        match self {
            HighlightSymbol::SingleArrow => 2,
            HighlightSymbol::DoubleArrow => 2,
            HighlightSymbol::Checkmark => 1,
            HighlightSymbol::Asterisk => 1,
            HighlightSymbol::Custom(s) => s.len(),
        }
    }
}

<<<<<<< HEAD
/// HighlightSymbol is an enum that represents the different symbols that can be used to highlight
///
/// - SingleArrow: ->,
/// - DoubleArrow: =>,
/// - Checkmark: ✓,
/// - Asterisk: *,
/// - Custom: Custom(String) where String is the custom symbol, e.g. "-->"
///
/// The default value is SingleArrow
///
/// # Example
/// ``` rust
/// use zellij_widgets::prelude::*;
/// let highlight_symbol_single = HighlightSymbol::SingleArrow;
/// assert_eq!(format!("{}", highlight_symbol_single), String::from("->"));
/// ```
#[derive(Default, EnumMessage, Debug, PartialEq, Hash)]
pub enum HighlightSymbol {
    #[strum(message = "->")]
    #[default]
    SingleArrow,
    #[strum(message = "=>")]
    DoubleArrow,
    #[strum(message = "✓")]
    Checkmark,
    #[strum(message = "*")]
    Asterisk,
    Custom(String),
}

/// Implement Display for HighlightSymbol, this is mainly for `Custom` variant
///
/// Example:
/// ``` rust
/// use zellij_widgets::prelude::*;
/// let highlight_symbol_custom = HighlightSymbol::Custom("--->".to_string());
/// assert_eq!(format!("{}", highlight_symbol_custom), String::from("--->"));
/// ```
impl fmt::Display for HighlightSymbol {
    fn fmt(&self, f: &mut fmt::Formatter) -> fmt::Result {
        match self {
            HighlightSymbol::Custom(s) => write!(f, "{}", s),
            _ => write!(
                f,
                "{}",
                self.get_message().expect("Invalid HighlightSymbol")
            ),
        }
    }
}

impl HighlightSymbol {
    /// Return the length of the symbol
    pub fn len(&self) -> usize {
        match self {
            HighlightSymbol::SingleArrow => 2,
            HighlightSymbol::DoubleArrow => 2,
            HighlightSymbol::Checkmark => 1,
            HighlightSymbol::Asterisk => 1,
            HighlightSymbol::Custom(s) => s.len(),
=======
#[derive(Debug, PartialEq, Hash)]
pub struct HighlightStyle {
    pub symbol: HighlightSymbol,
    pub style: Style,
    pub icon: Option<String>,
}

impl Default for HighlightStyle {
    fn default() -> Self {
        Self {
            symbol: HighlightSymbol::default(),
            style: Style::default(),
            icon: None,
        }
    }
}

impl HighlightStyle {
    pub fn new(symbol: HighlightSymbol, style: Style, icon: Option<String>) -> Self {
        Self {
            symbol,
            style,
            icon,
>>>>>>> dae809c0
        }
    }

    /// Convenient method to check if the symbol is empty
    pub fn is_empty(&self) -> bool {
        self.len() == 0
    }
}

/// HighlightStyle is a struct that represents the style of the highlight
///
/// - symbol: HighlightSymbol,
/// - style: Style,
///
/// Example:
/// ``` rust
/// use zellij_widgets::prelude::*;
/// let highlight_item = HighlightStyle::default();
/// assert_eq!(highlight_item.symbol, HighlightSymbol::SingleArrow);
/// assert_eq!(highlight_item.style, Style::default());
/// ```
#[derive(Default, Debug, PartialEq, Hash)]
pub struct HighlightStyle {
    pub symbol: HighlightSymbol,
    pub style: Style,
}

impl HighlightStyle {
    pub fn new(symbol: HighlightSymbol, style: Style) -> Self {
        Self { symbol, style }
    }

    /// Set the style of the highlight
    ///
    /// Example:
    /// ``` rust
    /// use zellij_widgets::prelude::*;
    /// let highlight_item = HighlightStyle::default().style(Style::default().fg(Color::Red));
    /// assert_eq!(highlight_item.style, Style::default().fg(Color::Red));
    /// ```
    pub fn style(mut self, style: Style) -> Self {
        self.style = style;
        self
    }

<<<<<<< HEAD
    /// Set the symbol of the highlight
    ///
    /// Example:
    /// ``` rust
    /// use zellij_widgets::prelude::*;
    /// let highlight_item = HighlightStyle::default().symbol(HighlightSymbol::Asterisk);
    /// assert_eq!(highlight_item.symbol, HighlightSymbol::Asterisk);
    /// ```
=======
>>>>>>> dae809c0
    pub fn symbol(mut self, symbol: HighlightSymbol) -> Self {
        self.symbol = symbol;
        self
    }
}

#[cfg(test)]
mod tests {
    use super::*;

    #[test]
    fn test_highligh_symbol() {
        let highlight_symbol_single = HighlightSymbol::SingleArrow;
        assert_eq!(format!("{}", highlight_symbol_single), String::from("->"));

        let highlight_symbol_double = HighlightSymbol::DoubleArrow;
        assert_eq!(format!("{}", highlight_symbol_double), String::from("=>"));

        let highlight_symbol_checkmark = HighlightSymbol::Checkmark;
        assert_eq!(format!("{}", highlight_symbol_checkmark), String::from("✓"));

        let highlight_symbol_asterisk = HighlightSymbol::Asterisk;
        assert_eq!(format!("{}", highlight_symbol_asterisk), String::from("*"));

        let highlight_symbol_custom = HighlightSymbol::Custom("--->".to_string());
        assert_eq!(format!("{}", highlight_symbol_custom), String::from("--->"));
    }

    #[test]
    fn test_highligh_symbol_len() {
        let highlight_symbol_single = HighlightSymbol::SingleArrow;
        assert_eq!(highlight_symbol_single.len(), 2);

        let highlight_symbol_double = HighlightSymbol::DoubleArrow;
        assert_eq!(highlight_symbol_double.len(), 2);

        let highlight_symbol_checkmark = HighlightSymbol::Checkmark;
        assert_eq!(highlight_symbol_checkmark.len(), 1);

        let highlight_symbol_asterisk = HighlightSymbol::Asterisk;
        assert_eq!(highlight_symbol_asterisk.len(), 1);

        let highlight_symbol_custom = HighlightSymbol::Custom("--->".to_string());
        assert_eq!(highlight_symbol_custom.len(), 4);
    }

    #[test]
    fn test_highlight_item() {
        let highlight_item = HighlightStyle::default();
        assert_eq!(highlight_item.symbol, HighlightSymbol::SingleArrow);
        assert_eq!(highlight_item.style, Style::default());

<<<<<<< HEAD
        let highlight_item = HighlightStyle::new(HighlightSymbol::DoubleArrow, Style::default());
=======
        let highlight_item = HighlightStyle::new(
            HighlightSymbol::DoubleArrow,
            Style::default(),
            Some("*".to_string()),
        );
>>>>>>> dae809c0
        assert_eq!(highlight_item.symbol, HighlightSymbol::DoubleArrow);
        assert_eq!(highlight_item.style, Style::default());

        let highlight_item = HighlightStyle::default().style(Style::default().fg(Color::Red));
        assert_eq!(highlight_item.style, Style::default().fg(Color::Red));

<<<<<<< HEAD
        let highlight_item =
            HighlightStyle::default().symbol(HighlightSymbol::Custom("--->".to_string()));
        assert_eq!(
            highlight_item.symbol,
            HighlightSymbol::Custom("--->".to_string())
        );
=======
        let highlight_item = HighlightStyle::default().symbol(HighlightSymbol::Asterisk);
        assert_eq!(highlight_item.symbol, HighlightSymbol::Asterisk);
>>>>>>> dae809c0
    }
}<|MERGE_RESOLUTION|>--- conflicted
+++ resolved
@@ -30,7 +30,6 @@
     }
 }
 
-<<<<<<< HEAD
 /// HighlightSymbol is an enum that represents the different symbols that can be used to highlight
 ///
 /// - SingleArrow: ->,
@@ -91,31 +90,6 @@
             HighlightSymbol::Checkmark => 1,
             HighlightSymbol::Asterisk => 1,
             HighlightSymbol::Custom(s) => s.len(),
-=======
-#[derive(Debug, PartialEq, Hash)]
-pub struct HighlightStyle {
-    pub symbol: HighlightSymbol,
-    pub style: Style,
-    pub icon: Option<String>,
-}
-
-impl Default for HighlightStyle {
-    fn default() -> Self {
-        Self {
-            symbol: HighlightSymbol::default(),
-            style: Style::default(),
-            icon: None,
-        }
-    }
-}
-
-impl HighlightStyle {
-    pub fn new(symbol: HighlightSymbol, style: Style, icon: Option<String>) -> Self {
-        Self {
-            symbol,
-            style,
-            icon,
->>>>>>> dae809c0
         }
     }
 
@@ -161,7 +135,6 @@
         self
     }
 
-<<<<<<< HEAD
     /// Set the symbol of the highlight
     ///
     /// Example:
@@ -170,8 +143,6 @@
     /// let highlight_item = HighlightStyle::default().symbol(HighlightSymbol::Asterisk);
     /// assert_eq!(highlight_item.symbol, HighlightSymbol::Asterisk);
     /// ```
-=======
->>>>>>> dae809c0
     pub fn symbol(mut self, symbol: HighlightSymbol) -> Self {
         self.symbol = symbol;
         self
@@ -224,31 +195,18 @@
         assert_eq!(highlight_item.symbol, HighlightSymbol::SingleArrow);
         assert_eq!(highlight_item.style, Style::default());
 
-<<<<<<< HEAD
         let highlight_item = HighlightStyle::new(HighlightSymbol::DoubleArrow, Style::default());
-=======
-        let highlight_item = HighlightStyle::new(
-            HighlightSymbol::DoubleArrow,
-            Style::default(),
-            Some("*".to_string()),
-        );
->>>>>>> dae809c0
         assert_eq!(highlight_item.symbol, HighlightSymbol::DoubleArrow);
         assert_eq!(highlight_item.style, Style::default());
 
         let highlight_item = HighlightStyle::default().style(Style::default().fg(Color::Red));
         assert_eq!(highlight_item.style, Style::default().fg(Color::Red));
 
-<<<<<<< HEAD
         let highlight_item =
             HighlightStyle::default().symbol(HighlightSymbol::Custom("--->".to_string()));
         assert_eq!(
             highlight_item.symbol,
             HighlightSymbol::Custom("--->".to_string())
         );
-=======
-        let highlight_item = HighlightStyle::default().symbol(HighlightSymbol::Asterisk);
-        assert_eq!(highlight_item.symbol, HighlightSymbol::Asterisk);
->>>>>>> dae809c0
     }
 }